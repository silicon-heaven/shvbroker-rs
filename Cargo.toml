[package]
name = "shvbroker"
<<<<<<< HEAD
version = "3.13.1"
=======
version = "3.13.0"
>>>>>>> 0bda1b38
edition = "2024"

# See more keys and their definitions at https://doc.rust-lang.org/cargo/reference/manifest.html

[features]
entra-id = ["dep:async-compat", "dep:reqwest"]

[dev-dependencies]
cargo-run-bin = "1.7.4"
assert_cmd = "2.0"
shvclient = { git = "https://github.com/silicon-heaven/libshvclient-rs.git", branch = "ci-tag-versions", features = ["smol"] }
tempfile = "3"
const_format = "0.2.35"
anyhow = "1.0.100"
rcgen = "0.14.5"

[package.metadata.bin]
shvcall = { git = "https://github.com/silicon-heaven/shvcall-rs.git", branch = "master", version = "^3.9" }

[profile.release]
panic = "abort"
[profile.dev]
panic = "abort"

[dependencies]
shvproto = { git = "https://github.com/silicon-heaven/libshvproto-rs.git", tag = "3.6.2", features = [ "serde" ] }
shvrpc = { git = "https://github.com/silicon-heaven/libshvrpc-rs.git", tag = "3.11.3", features = ["websocket", "can"] }
smol = "2"
smol-timeout = "0.6"
futures = "0.3.30"
log = "0.4.21"
simple_logger = { version = "5.0.0", features = ["stderr"] }
duration-str = "0.17"
rand = "0.9.0"
url = "2.5"
serde = "1.0.203"
serde_yaml = "0.9"
serde_json = "1.0"
clap = { version = "4.4.12", features = ["derive"] }
rusqlite = { version = "0.37.0", features = ["bundled"] }
reqwest = { version = "0.12.20", features = ["json", "http2", "rustls-tls"], default-features = false, optional = true }
serialport = "4.7.1"
async-tungstenite = "0.29.1"
async-compat = { version = "0.2.4", optional = true }
socketcan = { version = "3.5.0", features = ["smol"] }
futures-rustls = "0.26.0"
rustls-pemfile = "2.2.0"
rustls-platform-verifier = "0.6.1"

# For local development
#[patch."https://github.com/silicon-heaven/libshvproto-rs"]
#shvproto = { path = "../libshvproto-rs" }
#[patch."https://github.com/silicon-heaven/libshvrpc-rs"]
#shvrpc = { path = "../libshvrpc-rs" }
[patch.crates-io]
simple_logger = { git = "https://github.com/fvacek/rust-simple_logger.git", branch = "main" }

[[bin]]
name = "shvbroker"

[[bin]]
name = "shvbroker_migrate_legacy"

[[test]]
name = "test_broker"
path = "tests/test_broker.rs"

[[test]]
name = "ssl"
path = "tests/ssl.rs"<|MERGE_RESOLUTION|>--- conflicted
+++ resolved
@@ -1,10 +1,6 @@
 [package]
 name = "shvbroker"
-<<<<<<< HEAD
 version = "3.13.1"
-=======
-version = "3.13.0"
->>>>>>> 0bda1b38
 edition = "2024"
 
 # See more keys and their definitions at https://doc.rust-lang.org/cargo/reference/manifest.html
